/*
 * Copyright 2023 HM Revenue & Customs
 *
 * Licensed under the Apache License, Version 2.0 (the "License");
 * you may not use this file except in compliance with the License.
 * You may obtain a copy of the License at
 *
 *     http://www.apache.org/licenses/LICENSE-2.0
 *
 * Unless required by applicable law or agreed to in writing, software
 * distributed under the License is distributed on an "AS IS" BASIS,
 * WITHOUT WARRANTIES OR CONDITIONS OF ANY KIND, either express or implied.
 * See the License for the specific language governing permissions and
 * limitations under the License.
 */

package uk.gov.hmrc.excisemovementcontrolsystemapi.repository

import cats.implicits.toFunctorOps
import org.apache.pekko.Done
import org.bson.conversions.Bson
import org.mongodb.scala.model.Filters.{and, equal, in, or}
import org.mongodb.scala.model._
import play.api.Logging
import play.api.libs.json.{Json, OFormat}
import uk.gov.hmrc.excisemovementcontrolsystemapi.config.AppConfig
import uk.gov.hmrc.excisemovementcontrolsystemapi.filters.MovementFilter
import uk.gov.hmrc.excisemovementcontrolsystemapi.repository.MovementRepository.{ErnAndLastReceived, MessageNotification, mongoIndexes}
import uk.gov.hmrc.excisemovementcontrolsystemapi.repository.model.Movement
import uk.gov.hmrc.excisemovementcontrolsystemapi.utils.DateTimeService
import uk.gov.hmrc.mongo.MongoComponent
import uk.gov.hmrc.mongo.play.json.Codecs.JsonOps
import uk.gov.hmrc.mongo.play.json.formats.MongoJavatimeFormats
import uk.gov.hmrc.mongo.play.json.{Codecs, PlayMongoRepository}
import uk.gov.hmrc.play.http.logging.Mdc

import java.time.Instant
import java.util.concurrent.TimeUnit
import javax.inject.{Inject, Singleton}
import scala.concurrent.duration.Duration
import scala.concurrent.{ExecutionContext, Future}
import scala.jdk.CollectionConverters.SeqHasAsJava

@Singleton
class MovementRepository @Inject() (
  mongo: MongoComponent,
  appConfig: AppConfig,
  timeService: DateTimeService
)(implicit ec: ExecutionContext)
    extends PlayMongoRepository[Movement](
      collectionName = "movements",
      mongoComponent = mongo,
      domainFormat = Movement.format,
      indexes = mongoIndexes(appConfig.movementTTL),
      extraCodecs = Seq(
        Codecs.playFormatCodec(ErnAndLastReceived.format),
        Codecs.playFormatCodec(MessageNotification.format)
      ),
      replaceIndexes = true
    )
    with Logging {

  private def byId(id: String): Bson = Filters.equal("_id", id)

  private def byLrnAndErns(localReferenceNumber: String, erns: List[String]): Bson =
    and(
      equal("localReferenceNumber", localReferenceNumber),
      or(in("consignorId", erns: _*), in("consigneeId", erns: _*))
    )

  def saveMovement(movement: Movement): Future[Boolean] = Mdc.preservingMdc {
    collection
      .insertOne(movement.copy(lastUpdated = timeService.timestamp()))
      .toFuture()
      .map(_ => true)
  }

  def save(movement: Movement): Future[Done] = Mdc.preservingMdc {
    collection
      .findOneAndReplace(
        filter = byId(movement._id),
        replacement = movement,
        FindOneAndReplaceOptions().upsert(true)
      )
      .toFuture()
      .as(Done)
  }

  def updateMovement(movement: Movement): Future[Option[Movement]] = Mdc.preservingMdc {

    val updatedMovement = movement.copy(lastUpdated = timeService.timestamp())

    collection
      .findOneAndReplace(
        filter = byId(updatedMovement._id),
        replacement = updatedMovement,
        new FindOneAndReplaceOptions().returnDocument(ReturnDocument.AFTER)
      )
      .headOption()
  }

  def getMovementById(id: String): Future[Option[Movement]] = Mdc.preservingMdc {
    collection.find(byId(id)).headOption()
  }

  def getMovementByLRNAndERNIn(lrn: String, erns: List[String]): Future[Seq[Movement]] = Mdc.preservingMdc {
    //TODO EMCS-527 -  case where returns more than one (e.g. consignee has the same LRN for two different consignors)
    // IN this case would this be the same movement? So we are ok to get the head?
    collection.find(byLrnAndErns(lrn, erns)).toFuture()
  }

  def getMovementByERN(
    ern: Seq[String],
    movementFilter: MovementFilter = MovementFilter.emptyFilter
  ): Future[Seq[Movement]] = Mdc.preservingMdc {

    val ernFilters = Seq(
      Filters.in("consignorId", ern: _*),
      Filters.in("consigneeId", ern: _*)
    )
    val filters    =
      Seq(
        movementFilter.updatedSince.map(Filters.eq("lastUpdated", _)),
        movementFilter.lrn.map(Filters.eq("localReferenceNumber", _)),
        movementFilter.arc.map(Filters.eq("administrativeReferenceCode", _)),
        movementFilter.traderType.map { traderType =>
          if (traderType.traderType.equalsIgnoreCase("consignor")) {
            Filters.in("consignorId", traderType.erns: _*)
          } else {
            Filters.in("consigneeId", traderType.erns: _*)
          }
        }
      ).flatten

    val filter = if (filters.nonEmpty) Filters.and(filters: _*) else Filters.empty

    collection
      .find(
        and(
          filter,
          or(
            ernFilters: _*
          )
        )
      )
      .toFuture()
  }

  def getAllBy(ern: String): Future[Seq[Movement]] = Mdc.preservingMdc {
    getMovementByERN(Seq(ern), MovementFilter.emptyFilter)
  }

  def getErnsAndLastReceived: Future[Map[String, Instant]] = Mdc.preservingMdc {
    collection
      .aggregate[ErnAndLastReceived](
        Seq(
          Aggregates.unwind("$messages"),
          Aggregates.group("$messages.recipient", Accumulators.max("lastReceived", "$messages.createdOn"))
        )
      )
      .toFuture()
      .map {
        _.map { field =>
          field._id -> field.lastReceived
        }.toMap
      }
  }

  def getPendingMessageNotifications: Future[Seq[MessageNotification]] = Mdc.preservingMdc {
    collection
      .aggregate[MessageNotification](
        Seq(
          // This match is to do an initial filter which filters out all movements that have no
          // messages which need to notify.
          // `Filters.gt("boxesToNotify", "")` is the best way I've found to do this filter which
          // also uses the index on the "boxesToNotify" field
          Aggregates.`match`(Filters.elemMatch("messages", Filters.gt("boxesToNotify", ""))),
          Aggregates.unwind("$messages"),
          Aggregates.unwind("$messages.boxesToNotify"),
          Aggregates.replaceRoot(
            Json
              .obj(
                "movementId"  -> "$_id",
                "messageId"   -> "$messages.messageId",
                "messageType" -> "$messages.messageType",
                "consignor"   -> "$consignorId",
                "consignee"   -> "$consigneeId",
                "arc"         -> "$administrativeReferenceCode",
                "recipient"   -> "$messages.recipient",
                "boxId"       -> "$messages.boxesToNotify"
              )
              .toDocument()
          )
        )
      )
      .toFuture()
  }

  def confirmNotification(movementId: String, messageId: String, boxId: String): Future[Done] = Mdc.preservingMdc {
    collection
      .updateOne(
        Filters.eq("_id", movementId),
        Updates.pull("messages.$[m].boxesToNotify", boxId),
        UpdateOptions().arrayFilters(List(Filters.eq("m.messageId", messageId)).asJava)
      )
      .toFuture()
      .as(Done)
  }
}

object MovementRepository {
  def mongoIndexes(ttl: Duration): Seq[IndexModel] =
    Seq(
      IndexModel(
        Indexes.ascending("lastUpdated"),
        IndexOptions()
          .name("lastUpdated_ttl_idx")
          .expireAfter(ttl.toSeconds, TimeUnit.SECONDS)
      ),
      IndexModel(
        Indexes.compoundIndex(
          Indexes.ascending("localReferenceNumber"),
          Indexes.ascending("consignorId")
        ),
        IndexOptions()
          .name("lrn_consignor_idx")
          .unique(true)
      ),
      IndexModel(
        Indexes.ascending("administrativeReferenceCode"),
        IndexOptions().name("arc_idx")
      ),
      IndexModel(
        Indexes.ascending("consignorId"),
        IndexOptions().name("consignorId_idx")
      ),
      IndexModel(
        Indexes.ascending("consigneeId"),
        IndexOptions().name("consigneeId_idx")
      ),
      IndexModel(
        Indexes.ascending("messages.boxesToNotify"),
        IndexOptions()
          .name("boxesToNotify_idx")
      )
    )

<<<<<<< HEAD
  private def createIndex(fieldName: String, indexName: String): IndexModel =
    IndexModel(
      Indexes.ascending(fieldName),
      IndexOptions().name(indexName)
    )

  private def createIndexWithBackground(fieldName: String, indexName: String): IndexModel =
    IndexModel(
      Indexes.ascending(fieldName),
      IndexOptions()
        .name(indexName)
        .background(true)
    )

=======
>>>>>>> f30279a6
  final case class ErnAndLastReceived(_id: String, lastReceived: Instant)

  object ErnAndLastReceived extends MongoJavatimeFormats.Implicits {
    implicit lazy val format: OFormat[ErnAndLastReceived] = Json.format
  }

  final case class MessageNotification(
    movementId: String,
    messageId: String,
    messageType: String,
    consignor: String,
    consignee: Option[String],
    arc: Option[String],
    recipient: String,
    boxId: String
  )

  object MessageNotification {
    implicit lazy val format: OFormat[MessageNotification] = Json.format
  }
}<|MERGE_RESOLUTION|>--- conflicted
+++ resolved
@@ -245,23 +245,6 @@
       )
     )
 
-<<<<<<< HEAD
-  private def createIndex(fieldName: String, indexName: String): IndexModel =
-    IndexModel(
-      Indexes.ascending(fieldName),
-      IndexOptions().name(indexName)
-    )
-
-  private def createIndexWithBackground(fieldName: String, indexName: String): IndexModel =
-    IndexModel(
-      Indexes.ascending(fieldName),
-      IndexOptions()
-        .name(indexName)
-        .background(true)
-    )
-
-=======
->>>>>>> f30279a6
   final case class ErnAndLastReceived(_id: String, lastReceived: Instant)
 
   object ErnAndLastReceived extends MongoJavatimeFormats.Implicits {

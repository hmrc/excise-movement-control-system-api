--- conflicted
+++ resolved
@@ -18,10 +18,6 @@
 
 import com.kenshoo.play.metrics.Metrics
 import play.api.Logging
-<<<<<<< HEAD
-=======
-import play.api.libs.json.Json
->>>>>>> 4ebaa17f
 import play.api.mvc.Result
 import play.api.mvc.Results.InternalServerError
 import uk.gov.hmrc.excisemovementcontrolsystemapi.config.AppConfig
@@ -29,18 +25,11 @@
 import uk.gov.hmrc.excisemovementcontrolsystemapi.models.EisUtils
 import uk.gov.hmrc.excisemovementcontrolsystemapi.models.auth.DataRequest
 import uk.gov.hmrc.excisemovementcontrolsystemapi.models.eis.Header.EmcsSource
-<<<<<<< HEAD
 import uk.gov.hmrc.excisemovementcontrolsystemapi.models.eis.{EISRequest, EISResponse, Header}
 import uk.gov.hmrc.http.{HeaderCarrier, HttpClient}
 
 import java.nio.charset.StandardCharsets
-=======
-import uk.gov.hmrc.excisemovementcontrolsystemapi.models.eis._
-import uk.gov.hmrc.http.{HeaderCarrier, HttpClient}
-
-import java.nio.charset.StandardCharsets
 import java.time.LocalDateTime
->>>>>>> 4ebaa17f
 import javax.inject.Inject
 import scala.concurrent.{ExecutionContext, Future}
 
@@ -62,11 +51,7 @@
     val createdDateTime = eisUtils.getCurrentDateTimeString
     val encodedMessage = eisUtils.createEncoder.encodeToString(request.body.toString.getBytes(StandardCharsets.UTF_8))
     val eisRequest = EISRequest(correlationId, createdDateTime, messageType, EmcsSource, "user1", encodedMessage)
-<<<<<<< HEAD
     val consignorId = request.movementMessage.consignorId
-=======
-    val consignorId = request.consignorId
->>>>>>> 4ebaa17f
 
       httpClient.POST[EISRequest, Either[Result, EISResponse]](
         appConfig.emcsReceiverMessageUrl,
@@ -76,14 +61,6 @@
         .andThen { case _ => timer.stop() }
         .recover {
           case ex: Throwable =>
-<<<<<<< HEAD
-            logger.warn(s"""EIS error with message: ${ex.getMessage}, messageId: $correlationId,
-                 | correlationId: $correlationId, messageType: $messageType, timestamp: $createdDateTime
-                 | exciseId: $consignorId""".stripMargin,
-              ex)
-
-            Left(InternalServerError(ex.getMessage))
-=======
 
             logger.warn(EISErrorMessage(createdDateTime, consignorId, ex.getMessage, correlationId, messageType), ex)
 
@@ -94,7 +71,6 @@
               correlationId
             )
             Left(InternalServerError(Json.toJson(error).toString()))
->>>>>>> 4ebaa17f
     }
   }
 }
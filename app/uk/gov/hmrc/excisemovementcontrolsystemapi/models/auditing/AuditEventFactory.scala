/*
 * Copyright 2024 HM Revenue & Customs
 *
 * Licensed under the Apache License, Version 2.0 (the "License");
 * you may not use this file except in compliance with the License.
 * You may obtain a copy of the License at
 *
 *     http://www.apache.org/licenses/LICENSE-2.0
 *
 * Unless required by applicable law or agreed to in writing, software
 * distributed under the License is distributed on an "AS IS" BASIS,
 * WITHOUT WARRANTIES OR CONDITIONS OF ANY KIND, either express or implied.
 * See the License for the specific language governing permissions and
 * limitations under the License.
 */

package uk.gov.hmrc.excisemovementcontrolsystemapi.models.auditing

import cats.data.NonEmptySeq
import play.api.mvc.AnyContent
import uk.gov.hmrc.excisemovementcontrolsystemapi.factories.IEMessageFactory
import uk.gov.hmrc.excisemovementcontrolsystemapi.filters.MovementFilter
import uk.gov.hmrc.excisemovementcontrolsystemapi.models.auth.{EnrolmentRequest, ParsedXmlRequest}
import uk.gov.hmrc.excisemovementcontrolsystemapi.models.messages.{GetMessagesResponse, IE815Message, IEMessage}
import uk.gov.hmrc.excisemovementcontrolsystemapi.repository.model.{Message, Movement}
import uk.gov.hmrc.excisemovementcontrolsystemapi.utils.EmcsUtils
import uk.gov.hmrc.http.HeaderCarrier
import uk.gov.hmrc.play.audit.AuditExtensions.auditHeaderCarrier
import uk.gov.hmrc.play.audit.model.ExtendedDataEvent

import javax.inject.{Inject, Singleton}
import scala.xml.NodeSeq

@Singleton
class AuditEventFactory @Inject() (emcsUtils: EmcsUtils, ieMessageFactory: IEMessageFactory) extends Auditing {

  def createMessageAuditEvent(input: IEMessage, failureOpt: Option[String])(implicit
    hc: HeaderCarrier
  ): ExtendedDataEvent = {
    val detail = AuditDetail(input.messageType, input.toJson, failureOpt)
    ExtendedDataEvent(
      auditSource = auditSource,
      auditType = input.messageAuditType.name,
      tags = hc.toAuditTags(),
      detail = detail.toJsObj
    )
  }

  def createMessageSubmittedNoMovement(
    message: IE815Message,
    submittedToCore: Boolean,
    correlationId: Option[String],
    request: ParsedXmlRequest[NodeSeq]
  ): MessageSubmittedDetails =
    MessageSubmittedDetails(
      message.messageType,
      message.messageAuditType.name,
      message.localReferenceNumber,
      None,
      None,
      message.consignorId,
      message.consigneeId,
      submittedToCore,
      message.messageIdentifier,
      correlationId,
      request.userDetails,
      NonEmptySeq(request.erns.head, request.erns.tail.toList),
      message.toJsObject
    )

  def createMessageSubmitted(
    movement: Movement,
    submittedToCore: Boolean,
    correlationId: Option[String],
    request: ParsedXmlRequest[NodeSeq]
  ): MessageSubmittedDetails =
    MessageSubmittedDetails(
      request.ieMessage.messageType,
      request.ieMessage.messageAuditType.name,
      movement.localReferenceNumber,
      movement.administrativeReferenceCode,
      Some(movement._id),
      movement.consignorId,
      movement.consigneeId,
      submittedToCore,
      request.ieMessage.messageIdentifier,
      correlationId,
      request.userDetails,
      NonEmptySeq(request.erns.head, request.erns.tail.toList),
      request.ieMessage.toJsObject
    )

  def createGetMovementsDetails(
    movementFilter: MovementFilter,
    movements: Seq[Movement],
    request: EnrolmentRequest[AnyContent]
  ): GetMovementsAuditInfo = {
    val parameters = GetMovementsParametersAuditInfo(
      movementFilter.ern,
      movementFilter.arc,
      movementFilter.lrn,
      movementFilter.updatedSince.map(x => x.toString),
      movementFilter.traderType.map(x => x.traderType)
    )
    val response   = GetMovementsResponseAuditInfo(
      movements.length
    )
    GetMovementsAuditInfo(
      request = parameters,
      response = response,
      userDetails = request.userDetails,
      authExciseNumber = convertErns(request.erns)
    )

  }

  def createGetSpecificMovementDetails(
    movementId: String,
    request: EnrolmentRequest[AnyContent]
  ): GetSpecificMovementAuditInfo =
    GetSpecificMovementAuditInfo(
      request = GetSpecificMovementRequestAuditInfo(movementId),
      userDetails = request.userDetails,
      authExciseNumber = convertErns(request.erns)
    )

  def createGetMessagesAuditInfo(
    messages: Seq[Message],
    movement: Movement,
    updatedSince: Option[String],
    traderType: Option[String],
    request: EnrolmentRequest[AnyContent]
  ): GetMessagesAuditInfo = {
    val requestAuditInfo  = GetMessagesRequestAuditInfo(movement._id, updatedSince, traderType)
    val messagesAuditInfo = messages.map { msg =>
      val decodedXml         = emcsUtils.decode(msg.encodedMessage)
      val decodedXmlNodeList = xml.XML.loadString(decodedXml)

      val ieMessage = ieMessageFactory.createFromXml(msg.messageType, decodedXmlNodeList)
      MessageAuditInfo(
        msg.messageId,
        ieMessage.correlationId,
        ieMessage.messageType,
        ieMessage.messageAuditType.name,
        msg.recipient,
        msg.createdOn
      )
    }
    val response          = GetMessagesResponseAuditInfo(
      messages.length,
      messagesAuditInfo,
      movement.localReferenceNumber,
      movement.administrativeReferenceCode,
      movement.consignorId,
      movement.consigneeId
    )
    GetMessagesAuditInfo(
      request = requestAuditInfo,
      response = response,
      userDetails = request.userDetails,
      authExciseNumber = convertErns(request.erns)
    )
  }

  def createGetSpecificMessageAuditInfo(
    movement: Movement,
    message: Message,
    request: EnrolmentRequest[AnyContent]
  ): GetSpecificMessageAuditInfo = {
    val requestAuditInfo   = GetSpecificMessageRequestAuditInfo(movement._id, message.messageId)
    val decodedXml         = emcsUtils.decode(message.encodedMessage)
    val decodedXmlNodeList = xml.XML.loadString(decodedXml)

    val ieMessage = ieMessageFactory.createFromXml(message.messageType, decodedXmlNodeList)
    val response  = GetSpecificMessageResponseAuditInfo(
      ieMessage.correlationId,
      ieMessage.messageType,
      ieMessage.messageAuditType.name,
      movement.localReferenceNumber,
      movement.administrativeReferenceCode,
      movement.consignorId,
      movement.consigneeId
    )
    GetSpecificMessageAuditInfo(
      request = requestAuditInfo,
      response = response,
      userDetails = request.userDetails,
      authExciseNumber = convertErns(request.erns)
    )
  }

  def createMessageProcessingSuccessAuditInfo(
    ern: String,
    response: GetMessagesResponse,
    batchId: String,
    jobId: Option[String]
  ): MessageProcessingSuccessAuditInfo = {

    val messages =
      response.messages.map(message =>
        MessageProcessingMessageAuditInfo(
          message.messageIdentifier,
          message.correlationId,
          message.messageType,
          message.messageAuditType.name,
          message.optionalLocalReferenceNumber,
          message.administrativeReferenceCode.head
        )
      )

    MessageProcessingSuccessAuditInfo(
      ern,
      response.messageCount,
      response.messages.length,
      messages,
      batchId,
      jobId
    )
  }

  def createMessageProcessingFailureAuditInfo(
    ern: String,
    failureReason: String,
    batchId: String,
    jobId: Option[String]
  ): MessageProcessingFailureAuditInfo = MessageProcessingFailureAuditInfo(ern, failureReason, batchId, jobId)

  def createMovementSavedSuccessAuditInfo(
    updatedMovement: Movement,
    batchId: String,
    jobId: Option[String],
    newMessages: Seq[Message]
  ): MovementSavedSuccessAuditInfo = {
    val ieMessages = convertToIEMessage(newMessages)
    MovementSavedSuccessAuditInfo(
      newMessages.length,
      updatedMovement.messages.length,
      updatedMovement._id,
      Some(updatedMovement.localReferenceNumber),
      updatedMovement.administrativeReferenceCode,
      updatedMovement.consignorId,
      updatedMovement.consigneeId,
      batchId,
      jobId,
      generateKeyMessageDetailsAuditInfo(ieMessages),
      ieMessages.map(_.toJson)
    )
  }
<<<<<<< HEAD
=======

>>>>>>> 2402822a
  def createMovementSavedFailureAuditInfo(
    movement: Movement,
    failureReason: String,
    batchId: String,
    jobId: Option[String],
    messagesToBeAdded: Seq[Message]
  ): MovementSavedFailureAuditInfo = {
    val ieMessages = convertToIEMessage(movement.messages)
    MovementSavedFailureAuditInfo(
      failureReason,
      messagesToBeAdded.length,
      movement.messages.length,
      movement._id,
      Some(movement.localReferenceNumber),
      movement.administrativeReferenceCode,
      movement.consignorId,
      movement.consigneeId,
      batchId,
      jobId,
      generateKeyMessageDetailsAuditInfo(ieMessages),
      ieMessages.map(_.toJson)
    )
  }
  private def generateKeyMessageDetailsAuditInfo(messages: Seq[IEMessage]): Seq[KeyMessageDetailsAuditInfo] =
    messages.map { ieMessage =>
      val correlationId = ieMessage.correlationId
      KeyMessageDetailsAuditInfo(
        ieMessage.messageIdentifier,
        correlationId,
        ieMessage.messageType,
        ieMessage.messageAuditType.name
      )
    }

  private def convertToIEMessage(messages: Seq[Message]) =
    messages.map { message =>
      val decodedXml         = emcsUtils.decode(message.encodedMessage)
      val decodedXmlNodeList = xml.XML.loadString(decodedXml)
      val ieMessage          = ieMessageFactory.createFromXml(message.messageType, decodedXmlNodeList)
      ieMessage
    }

  private def convertErns(erns: Set[String]): NonEmptySeq[String] = NonEmptySeq(erns.head, erns.tail.toSeq)

  def createMessageAcknowledgedEvent(
    ern: String,
    batchId: String,
    jobId: Option[String],
    recordsAffected: Int
  ): MessageAcknowledgedSuccessAuditInfo =
    MessageAcknowledgedSuccessAuditInfo(batchId, jobId, ern, recordsAffected)

  def createMessageNotAcknowledgedEvent(
    ern: String,
    batchId: String,
    jobId: Option[String],
    failureReason: String
  ): MessageAcknowledgedFailureAuditInfo =
    MessageAcknowledgedFailureAuditInfo(failureReason, batchId, jobId, ern)
}<|MERGE_RESOLUTION|>--- conflicted
+++ resolved
@@ -226,11 +226,11 @@
   ): MessageProcessingFailureAuditInfo = MessageProcessingFailureAuditInfo(ern, failureReason, batchId, jobId)
 
   def createMovementSavedSuccessAuditInfo(
-    updatedMovement: Movement,
-    batchId: String,
-    jobId: Option[String],
-    newMessages: Seq[Message]
-  ): MovementSavedSuccessAuditInfo = {
+                                           updatedMovement: Movement,
+                                           batchId: String,
+                                           jobId: Option[String],
+                                           newMessages: Seq[Message]
+                                         ): MovementSavedSuccessAuditInfo = {
     val ieMessages = convertToIEMessage(newMessages)
     MovementSavedSuccessAuditInfo(
       newMessages.length,
@@ -246,17 +246,14 @@
       ieMessages.map(_.toJson)
     )
   }
-<<<<<<< HEAD
-=======
-
->>>>>>> 2402822a
+
   def createMovementSavedFailureAuditInfo(
-    movement: Movement,
-    failureReason: String,
-    batchId: String,
-    jobId: Option[String],
-    messagesToBeAdded: Seq[Message]
-  ): MovementSavedFailureAuditInfo = {
+                                           movement: Movement,
+                                           failureReason: String,
+                                           batchId: String,
+                                           jobId: Option[String],
+                                           messagesToBeAdded: Seq[Message]
+                                         ): MovementSavedFailureAuditInfo = {
     val ieMessages = convertToIEMessage(movement.messages)
     MovementSavedFailureAuditInfo(
       failureReason,
@@ -292,21 +289,20 @@
       ieMessage
     }
 
+  def createMessageAcknowledgedEvent(
+                                      ern: String,
+                                      batchId: String,
+                                      jobId: Option[String],
+                                      recordsAffected: Int
+                                    ): MessageAcknowledgedSuccessAuditInfo =
+    MessageAcknowledgedSuccessAuditInfo(batchId, jobId, ern, recordsAffected)
+
+  def createMessageNotAcknowledgedEvent(
+                                         ern: String,
+                                         batchId: String,
+                                         jobId: Option[String],
+                                         failureReason: String
+                                       ): MessageAcknowledgedFailureAuditInfo =
+    MessageAcknowledgedFailureAuditInfo(failureReason, batchId, jobId, ern)
   private def convertErns(erns: Set[String]): NonEmptySeq[String] = NonEmptySeq(erns.head, erns.tail.toSeq)
-
-  def createMessageAcknowledgedEvent(
-    ern: String,
-    batchId: String,
-    jobId: Option[String],
-    recordsAffected: Int
-  ): MessageAcknowledgedSuccessAuditInfo =
-    MessageAcknowledgedSuccessAuditInfo(batchId, jobId, ern, recordsAffected)
-
-  def createMessageNotAcknowledgedEvent(
-    ern: String,
-    batchId: String,
-    jobId: Option[String],
-    failureReason: String
-  ): MessageAcknowledgedFailureAuditInfo =
-    MessageAcknowledgedFailureAuditInfo(failureReason, batchId, jobId, ern)
 }
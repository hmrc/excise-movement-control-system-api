--- conflicted
+++ resolved
@@ -28,12 +28,8 @@
                          private val obj: IE871Type,
                          private val key: Option[String],
                          private val namespace: Option[String]
-<<<<<<< HEAD
-                       ) extends IEMessage with GeneratedJsonWriters {
-=======
-                       ) extends IEMessage with SubmitterTypeConverter {
+                       ) extends IEMessage with SubmitterTypeConverter with GeneratedJsonWriters{
   def submitter: ExciseTraderType = convertSubmitterType(obj.Body.ExplanationOnReasonForShortage.AttributesValue.SubmitterType)
->>>>>>> f8ea809c
   def localReferenceNumber: Option[String] = None
 
   def consignorId: Option[String] = Some(obj.Body.ExplanationOnReasonForShortage.ConsignorTrader.map(_.TraderExciseNumber)).flatten

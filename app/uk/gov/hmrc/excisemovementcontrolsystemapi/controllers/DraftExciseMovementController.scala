--- conflicted
+++ resolved
@@ -51,17 +51,7 @@
   extends BackendController(cc) {
 
   def submit: Action[NodeSeq] =
-<<<<<<< HEAD
-    (authAction andThen xmlParser andThen validateErnInMessageAction).async(parse.xml) {
-      implicit request: ValidatedXmlRequest[NodeSeq] =>
-        request.headers.get(Constants.XClientIdHeader) match {
-          case Some(clientId) =>
-            notificationConnector.getBoxId(clientId).flatMap {
-              case Right(box) => submitMessage(box.boxId)
-              case Left(error) => Future.successful(error)
-            }
-          case _ => Future.successful(BadRequest(Json.toJson(ErrorResponse(Instant.now, s"ClientId error", s"Request header is missing ${Constants.XClientIdHeader}"))))
-=======
+
 
     (authAction andThen xmlParser).async(parse.xml) {
       implicit request: ParsedXmlRequest[NodeSeq] =>
@@ -82,7 +72,6 @@
             movement.consigneeId)
           ))
 
->>>>>>> f8ea809c
         }
 
         result.merge

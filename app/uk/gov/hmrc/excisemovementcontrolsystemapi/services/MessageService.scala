--- conflicted
+++ resolved
@@ -57,17 +57,11 @@
   def updateAllMessages(erns: Set[String])(implicit hc: HeaderCarrier): Future[Done] =
     erns.toSeq
       .traverse { ern =>
-<<<<<<< HEAD
-        updateMessages(ern).recover { case NonFatal(error) =>
-          logger.warn(s"[MessageService]: Failed to update messages", error)
-          Done
-=======
         ernRetrievalRepository.getLastRetrieved(ern).flatMap { lastRetrieved =>
           updateMessages(ern, lastRetrieved).recover { case NonFatal(error) =>
-            logger.warn(s"[MessageService]: Failed to update messages for ERN: $ern", error)
+            logger.warn(s"[MessageService]: Failed to update messages", error)
             Done
           }
->>>>>>> f7bdae91
         }
       }
       .as(Done)
@@ -290,7 +284,7 @@
           lrn,
           consignor,
           None,
-          administrativeReferenceCode = message.administrativeReferenceCode.head, // TODO remove .head
+          administrativeReferenceCode = message.administrativeReferenceCode.head,
           dateTimeService.timestamp(),
           messages = Seq(convertMessage(consignor, message, boxIds))
         )
@@ -304,7 +298,7 @@
       message.localReferenceNumber,
       message.consignorId,
       message.consigneeId,
-      administrativeReferenceCode = message.administrativeReferenceCode.head, // TODO remove .head
+      administrativeReferenceCode = message.administrativeReferenceCode.head,
       dateTimeService.timestamp(),
       messages = Seq(convertMessage(recipient, message, boxIds))
     )

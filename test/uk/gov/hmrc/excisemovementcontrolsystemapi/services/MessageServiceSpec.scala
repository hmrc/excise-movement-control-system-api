--- conflicted
+++ resolved
@@ -225,13 +225,7 @@
             verify(messageConnector).getNewMessages(eqTo(ern), any, any)(any)
             verify(movementRepository, never).getAllBy(any)
             verify(movementService, never).saveMovement(any, eqTo(None), any, any)(any)
-<<<<<<< HEAD
             verify(messageConnector, never).acknowledgeMessages(any, any, any)(any)
-            verify(movementService, never).saveMovement(any, eqTo(None), any, any)(any)
-            verify(messageConnector, never).acknowledgeMessages(any, any, any)(any)
-=======
-            verify(messageConnector, never).acknowledgeMessages(any)(any)
->>>>>>> 2402822a
             verify(ernRetrievalRepository).setLastRetrieved(ern, lastRetrievedTimestamp)
           }
         }
@@ -287,28 +281,18 @@
             verify(movementRepository).getAllBy(ern)
             verify(movementService, never).saveMovement(eqTo(unexpectedMovement), eqTo(None), any, any)(any)
             verify(movementService).saveMovement(eqTo(expectedMovement), eqTo(None), any, any)(any)
-<<<<<<< HEAD
             verify(messageConnector).acknowledgeMessages(eqTo(ern), any, any)(any)
           }
 
           "when a jobId is passed in, it should be passed down to movement service" in {
             val ern                     = "testErn"
             val lrnMovement             = Movement(
-=======
-            verify(messageConnector).acknowledgeMessages(eqTo(ern))(any)
-          }
-
-          "when a jobId is passed in, it should be passed down to movement service" in {
-            val ern                = "testErn"
-            val lrnMovement        = Movement(
->>>>>>> 2402822a
               None,
               "lrnie8158976912",
               ern,
               None,
               lastUpdated = updateOrCreateTimestamp.minus(1, ChronoUnit.DAYS)
             )
-<<<<<<< HEAD
             val notLrnMovement          =
               Movement(None, "notTheLrn", ern, None, lastUpdated = updateOrCreateTimestamp.minus(1, ChronoUnit.DAYS))
             val ie704                   = XmlMessageGeneratorFactory.generate(
@@ -317,16 +301,6 @@
             )
             val messages                = Seq(IE704Message.createFromXml(ie704))
             val expectedMessages        =
-=======
-            val notLrnMovement     =
-              Movement(None, "notTheLrn", ern, None, lastUpdated = updateOrCreateTimestamp.minus(1, ChronoUnit.DAYS))
-            val ie704              = XmlMessageGeneratorFactory.generate(
-              ern,
-              MessageParams(IE704, "XI000001", localReferenceNumber = Some("lrnie8158976912"))
-            )
-            val messages           = Seq(IE704Message.createFromXml(ie704))
-            val expectedMessages   =
->>>>>>> 2402822a
               Seq(
                 Message(
                   utils.encode(messages.head.toXml.toString()),
@@ -337,14 +311,9 @@
                   updateOrCreateTimestamp
                 )
               )
-<<<<<<< HEAD
             val expectedMovement        = lrnMovement.copy(messages = expectedMessages, lastUpdated = updateOrCreateTimestamp)
             val unexpectedMovement      = notLrnMovement.copy(messages = expectedMessages)
             val acknowledgementResponse = MessageReceiptSuccessResponse(now, ern, 1)
-=======
-            val expectedMovement   = lrnMovement.copy(messages = expectedMessages, lastUpdated = updateOrCreateTimestamp)
-            val unexpectedMovement = notLrnMovement.copy(messages = expectedMessages)
->>>>>>> 2402822a
 
             when(movementRepository.getAllBy(any)).thenReturn(Future.successful(Seq(lrnMovement, notLrnMovement)))
             when(movementService.saveMovement(any, any, any, any)(any)).thenReturn(Future.successful(Done))
@@ -354,12 +323,8 @@
             when(boxIdRepository.getBoxIds(any)).thenReturn(Future.successful(Set("boxId1", "boxId2")))
             when(messageConnector.getNewMessages(any, any, any)(any))
               .thenReturn(Future.successful(GetMessagesResponse(messages, 1)))
-<<<<<<< HEAD
             when(messageConnector.acknowledgeMessages(any, any, any)(any))
               .thenReturn(Future.successful(acknowledgementResponse))
-=======
-            when(messageConnector.acknowledgeMessages(any)(any)).thenReturn(Future.successful(Done))
->>>>>>> 2402822a
 
             messageService.updateMessages(ern, None, Some("123")).futureValue
 
@@ -367,11 +332,7 @@
             verify(movementRepository).getAllBy(ern)
             verify(movementService, never).saveMovement(eqTo(unexpectedMovement), eqTo(None), any, any)(any)
             verify(movementService).saveMovement(eqTo(expectedMovement), eqTo(Some("123")), any, any)(any)
-<<<<<<< HEAD
             verify(messageConnector).acknowledgeMessages(eqTo(ern), any, any)(any)
-=======
-            verify(messageConnector).acknowledgeMessages(eqTo(ern))(any)
->>>>>>> 2402822a
           }
 
           "add messages to only the movement when the message has no LRN" in {
@@ -468,14 +429,10 @@
             verify(movementRepository).getByArc(arc)
             verify(movementService, never).saveMovement(eqTo(unexpectedMovement), eqTo(None), any, any)(any)
             verify(movementService).saveMovement(eqTo(expectedMovement), eqTo(None), any, any)(any)
-<<<<<<< HEAD
             verify(messageConnector).acknowledgeMessages(eqTo(consignorErn), any, any)(any)
             verify(auditService)
               .messageAcknowledged(eqTo(consignorErn), any, any, eqTo(acknowledgementResponse.recordsAffected))(any)
 
-=======
-            verify(messageConnector).acknowledgeMessages(eqTo(consignorErn))(any)
->>>>>>> 2402822a
           }
         }
       }
@@ -539,14 +496,10 @@
             verify(messageConnector).getNewMessages(eqTo(ern), any, any)(any)
             verify(movementRepository).getAllBy(eqTo(ern))
             verify(movementService).saveMovement(eqTo(expectedMovement), eqTo(None), any, any)(any)
-<<<<<<< HEAD
             verify(messageConnector).acknowledgeMessages(eqTo(ern), any, any)(any)
             verify(auditService)
               .messageAcknowledged(eqTo(ern), any, any, eqTo(acknowledgementResponse.recordsAffected))(any)
 
-=======
-            verify(messageConnector).acknowledgeMessages(eqTo(ern))(any)
->>>>>>> 2402822a
           }
         }
       }
@@ -614,14 +567,10 @@
           verify(messageConnector).getNewMessages(eqTo(ern), any, any)(any)
           verify(movementRepository).getAllBy(eqTo(ern))
           verify(movementService, times(2)).saveMovement(movementCaptor, eqTo(None), any, any)(any)
-<<<<<<< HEAD
           verify(messageConnector).acknowledgeMessages(eqTo(ern), any, any)(any)
           verify(auditService).messageAcknowledged(eqTo(ern), any, any, eqTo(acknowledgementResponse.recordsAffected))(
             any
           )
-=======
-          verify(messageConnector).acknowledgeMessages(eqTo(ern))(any)
->>>>>>> 2402822a
 
           movementCaptor.values.head mustBe expectedMovement1
           movementCaptor.values(1) mustBe expectedMovement2
@@ -675,14 +624,10 @@
             verify(messageConnector).getNewMessages(eqTo(ern), any, any)(any)
             verify(movementRepository).getAllBy(eqTo(ern))
             verify(movementService).saveMovement(eqTo(expectedMovement), eqTo(None), any, any)(any)
-<<<<<<< HEAD
             verify(messageConnector).acknowledgeMessages(eqTo(ern), any, any)(any)
             verify(auditService)
               .messageAcknowledged(eqTo(ern), any, any, eqTo(acknowledgementResponse.recordsAffected))(any)
 
-=======
-            verify(messageConnector).acknowledgeMessages(eqTo(ern))(any)
->>>>>>> 2402822a
           }
           "a new movement should be created from an IE801 message for the consignor" in {
             val consignor               = "testErn"
@@ -748,14 +693,10 @@
             verify(messageConnector).getNewMessages(eqTo(consignor), any, any)(any)
             verify(movementRepository).getAllBy(eqTo(consignor))
             verify(movementService).saveMovement(eqTo(expectedMovement), eqTo(None), any, any)(any)
-<<<<<<< HEAD
             verify(messageConnector).acknowledgeMessages(eqTo(consignor), any, any)(any)
             verify(auditService)
               .messageAcknowledged(eqTo(consignor), any, any, eqTo(acknowledgementResponse.recordsAffected))(any)
 
-=======
-            verify(messageConnector).acknowledgeMessages(eqTo(consignor))(any)
->>>>>>> 2402822a
           }
           "a new movement should be created from an IE801 message for the consignee" in {
             val consignor               = "testErn"
@@ -805,11 +746,8 @@
             when(movementRepository.getAllBy(any)).thenReturn(Future.successful(Seq.empty))
             when(movementRepository.getByArc(any)).thenReturn(Future.successful(None))
             when(movementRepository.getMovementByLRNAndERNIn(any, any)).thenReturn(Future.successful(Seq.empty))
-<<<<<<< HEAD
             when(movementRepository.saveMovement(any)).thenReturn(Future.successful(Done))
-=======
             when(movementService.saveMovement(any, any, any, any)(any)).thenReturn(Future.successful(Done))
->>>>>>> 2402822a
             when(mongoLockRepository.takeLock(any, any, any)).thenReturn(Future.successful(Some(lock)))
             when(mongoLockRepository.releaseLock(any, any)).thenReturn(Future.unit)
             when(ernRetrievalRepository.setLastRetrieved(any, any)).thenReturn(Future.successful(None))
@@ -824,15 +762,11 @@
 
             verify(messageConnector).getNewMessages(eqTo(consignee), any, any)(any)
             verify(movementRepository).getAllBy(eqTo(consignee))
-<<<<<<< HEAD
             verify(movementRepository).saveMovement(eqTo(expectedMovement))
+            verify(movementService).saveMovement(eqTo(expectedMovement), eqTo(None), any, any)(any)
             verify(messageConnector).acknowledgeMessages(eqTo(consignee), any, any)(any)
             verify(auditService)
               .messageAcknowledged(eqTo(consignee), any, any, eqTo(acknowledgementResponse.recordsAffected))(any)
-=======
-            verify(movementService).saveMovement(eqTo(expectedMovement), eqTo(None), any, any)(any)
-            verify(messageConnector).acknowledgeMessages(eqTo(consignee))(any)
->>>>>>> 2402822a
           }
 
           "a new movement is created from trader-movement call IE801 message if message is not an IE801 or IE704" in {
@@ -918,14 +852,10 @@
             verify(traderMovementConnector).getMovementMessages(eqTo(consignor), eqTo("23XI00000000000000012"))(any)
             verify(movementRepository).getAllBy(eqTo(consignor))
             verify(movementService).saveMovement(eqTo(expectedMovement), eqTo(None), any, any)(any)
-<<<<<<< HEAD
             verify(messageConnector).acknowledgeMessages(eqTo(consignor), any, any)(any)
             verify(auditService)
               .messageAcknowledged(eqTo(consignor), any, any, eqTo(acknowledgementResponse.recordsAffected))(any)
 
-=======
-            verify(messageConnector).acknowledgeMessages(eqTo(consignor))(any)
->>>>>>> 2402822a
           }
           "a message is audited with failure if its not an IE801 or IE704, and the trader movement messages don't include an IE801" in {
             val ern                     = "testErn"
@@ -1195,11 +1125,7 @@
           verify(messageConnector, times(3)).getNewMessages(eqTo(consignor), any, any)(any)
           verify(movementRepository, times(3)).getAllBy(eqTo(consignor))
           verify(movementService, times(3)).saveMovement(movementCaptor, eqTo(None), any, any)(any)
-<<<<<<< HEAD
           verify(messageConnector, times(3)).acknowledgeMessages(eqTo(consignor), any, any)(any)
-=======
-          verify(messageConnector, times(3)).acknowledgeMessages(eqTo(consignor))(any)
->>>>>>> 2402822a
 
           movementCaptor.values.head mustEqual firstExpectedMovement
           movementCaptor.values(1) mustEqual secondExpectedMovement

--- conflicted
+++ resolved
@@ -39,6 +39,7 @@
 import uk.gov.hmrc.http.{HeaderCarrier, HttpResponse}
 
 import java.time.ZonedDateTime
+import scala.concurrent.duration.Duration
 import scala.concurrent.{ExecutionContext, Future}
 
 class NrsConnectorSpec extends PlaySpec with NrsTestData with EitherValues with BeforeAndAfterEach {
@@ -55,11 +56,7 @@
   private val nrsCircuitBreaker          = mock[NrsCircuitBreaker]
   private val circuitBreaker             = mock[CircuitBreaker]
   private val metrics                    = mock[MetricRegistry](RETURNS_DEEP_STUBS)
-<<<<<<< HEAD
   private val connector                  = new NrsConnector(httpClient, appConfig, metrics, repo, nrsCircuitBreaker)
-=======
-  private val connector                  = new NrsConnector(httpClient, appConfig, metrics, repo)
->>>>>>> 378f3515
   private val timerContext               = mock[Timer.Context]
   private val timeStamp                  = ZonedDateTime.now()
   private val nrsUrl                     = "http://localhost:8080/nrs-url"

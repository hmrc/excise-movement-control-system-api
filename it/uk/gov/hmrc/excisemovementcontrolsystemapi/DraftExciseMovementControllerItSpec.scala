/*
 * Copyright 2023 HM Revenue & Customs
 *
 * Licensed under the Apache License, Version 2.0 (the "License");
 * you may not use this file except in compliance with the License.
 * You may obtain a copy of the License at
 *
 *     http://www.apache.org/licenses/LICENSE-2.0
 *
 * Unless required by applicable law or agreed to in writing, software
 * distributed under the License is distributed on an "AS IS" BASIS,
 * WITHOUT WARRANTIES OR CONDITIONS OF ANY KIND, either express or implied.
 * See the License for the specific language governing permissions and
 * limitations under the License.
 */

package uk.gov.hmrc.excisemovementcontrolsystemapi

import com.github.tomakehurst.wiremock.client.WireMock
import com.github.tomakehurst.wiremock.client.WireMock.{aResponse, ok, post, urlEqualTo}
<<<<<<< HEAD
import org.mockito.ArgumentMatchersSugar.any
import org.mockito.MockitoSugar.when
import org.scalatest.{BeforeAndAfterAll, BeforeAndAfterEach}
=======
import org.scalatest.BeforeAndAfterAll
>>>>>>> 4ebaa17f
import org.scalatestplus.play.PlaySpec
import org.scalatestplus.play.guice.GuiceOneServerPerSuite
import play.api.Application
import play.api.http.HeaderNames
import play.api.http.Status._
import play.api.inject.bind
import play.api.inject.guice.GuiceApplicationBuilder
<<<<<<< HEAD
import play.api.libs.json.Json
=======
import play.api.libs.json.{JsValue, Json}
>>>>>>> 4ebaa17f
import play.api.libs.ws.WSClient
import play.api.test.Helpers.{await, defaultAwaitTimeout}
import uk.gov.hmrc.auth.core.{AuthConnector, InternalError}
import uk.gov.hmrc.excisemovementcontrolsystemapi.data.TestXml
import uk.gov.hmrc.excisemovementcontrolsystemapi.fixture.AuthTestSupport
<<<<<<< HEAD
import uk.gov.hmrc.excisemovementcontrolsystemapi.fixtures.{RepositoryTestStub, WireMockServerSpec}
import uk.gov.hmrc.excisemovementcontrolsystemapi.models.ExciseMovementResponse
import uk.gov.hmrc.excisemovementcontrolsystemapi.models.eis.{EISErrorResponse, EISResponse}
import uk.gov.hmrc.excisemovementcontrolsystemapi.repository.MovementMessageRepository

import java.time.LocalDateTime
import scala.concurrent.{ExecutionContext, Future}
=======
import uk.gov.hmrc.excisemovementcontrolsystemapi.fixtures.WireMockServerSpec
import uk.gov.hmrc.excisemovementcontrolsystemapi.models.ExciseMovementResponse
import uk.gov.hmrc.excisemovementcontrolsystemapi.models.eis.{EISErrorResponse, EISResponse}

import java.time.LocalDateTime
>>>>>>> 4ebaa17f
import scala.xml.NodeSeq


class DraftExciseMovementControllerItSpec extends PlaySpec
  with GuiceOneServerPerSuite
  with AuthTestSupport
  with TestXml
  with WireMockServerSpec
<<<<<<< HEAD
  with RepositoryTestStub
  with BeforeAndAfterAll
  with BeforeAndAfterEach {
=======
  with BeforeAndAfterAll {
>>>>>>> 4ebaa17f

  private lazy val wsClient: WSClient = app.injector.instanceOf[WSClient]
  private val url = s"http://localhost:$port/customs/excise/movements"
  private val eisUrl = "/emcs/digital-submit-new-message/v1"
<<<<<<< HEAD
  private val consignorId = "GBWK002281023"

  protected implicit val ec: ExecutionContext = ExecutionContext.Implicits.global
=======
>>>>>>> 4ebaa17f

  override lazy val app: Application = {
    wireMock.start()
    WireMock.configureFor(wireHost, wireMock.port())
    GuiceApplicationBuilder()
      .configure(configureServer)
      .overrides(
        bind[AuthConnector].to(authConnector),
        bind[MovementMessageRepository].to(movementMessageRepository)
      )
      .build
  }

  override def beforeAll(): Unit = {
    super.beforeAll()
    wireMock.resetAll()
  }

  override def afterAll(): Unit = {
    super.afterAll()
    wireMock.stop()
  }

  override def beforeAll(): Unit = {
    super.beforeAll()
    wireMock.resetAll()
  }

  override def afterAll(): Unit = {
    super.afterAll()
    wireMock.stop()
  }

  "Draft Excise Movement" should {

    "return 202" in {
      withAuthorizedTrader(consignorId)
      stubEISSuccessfulRequest()
      when(movementMessageRepository.saveMovementMessage(any))
        .thenReturn(Future.successful(true))

      val result = postRequest(IE815)

      result.status mustBe ACCEPTED

      withClue("return the json response") {
        val responseBody = Json.parse(result.body).as[ExciseMovementResponse]
        responseBody mustBe ExciseMovementResponse(ACCEPTED, "LRNQA20230909022221", consignorId)
      }
    }

    "return not found if EIS return not found" in {
      withAuthorizedTrader(consignorId)
      stubEISErrorResponse(NOT_FOUND, createEISErrorResponseBody("NOT_FOUND"))

      postRequest(IE815).status mustBe NOT_FOUND
    }

    "return bad request if EIS return BAD_REQUEST" in {
      withAuthorizedTrader("GBWK002281023")
<<<<<<< HEAD
      stubEISErrorResponse(BAD_REQUEST, createEISErrorResponseBody("BAD_REQUEST"))

=======
      stubEISSuccessfulRequest()

      val result = postRequest(IE815)

      result.status mustBe ACCEPTED

      withClue("return the json response") {
        val responseBody = Json.parse(result.body).as[ExciseMovementResponse]
        responseBody mustBe ExciseMovementResponse(
          "Accepted",
          "LRNQA20230909022221",
          "GBWK002281023",
          Some("GBWKQOZ8OVLYR")
        )
      }
    }

    "return not found if EIS return not found" in {
      withAuthorizedTrader("GBWK002281023")
      val eisErrorResponse = createEISErrorResponseBodyAsJson("NOT_FOUND")
      stubEISErrorResponse(NOT_FOUND,eisErrorResponse.toString() )

      val result = postRequest(IE815)

      result.status mustBe NOT_FOUND

      withClue("return the EIS error response") {
        result.json mustBe Json.toJson(eisErrorResponse)
      }
    }

    "return bad request if EIS return BAD_REQUEST" in {
      withAuthorizedTrader("GBWK002281023")
      stubEISErrorResponse(BAD_REQUEST, createEISErrorResponseBodyAsJson("BAD_REQUEST").toString())

>>>>>>> 4ebaa17f
      postRequest(IE815).status mustBe BAD_REQUEST
    }

    "return 500 if EIS return 500" in {
<<<<<<< HEAD
      withAuthorizedTrader(consignorId)
      stubEISErrorResponse(INTERNAL_SERVER_ERROR, createEISErrorResponseBody("INTERNAL_SERVER_ERROR"))
=======
      withAuthorizedTrader("GBWK002281023")
      stubEISErrorResponse(INTERNAL_SERVER_ERROR, createEISErrorResponseBodyAsJson("INTERNAL_SERVER_ERROR").toString())
>>>>>>> 4ebaa17f

      postRequest(IE815).status mustBe INTERNAL_SERVER_ERROR
    }

    "return 500 if EIS return bad json" in {
<<<<<<< HEAD
      withAuthorizedTrader(consignorId)
=======
      withAuthorizedTrader("GBWK002281023")
>>>>>>> 4ebaa17f
      stubEISErrorResponse(INTERNAL_SERVER_ERROR, """"{"json": "is-bad"}""")

      postRequest(IE815).status mustBe INTERNAL_SERVER_ERROR
    }

    "return forbidden (403) when there are no authorized ERN" in {
      withUnAuthorizedERN()

      postRequest(IE815).status mustBe FORBIDDEN
    }

    "return a Unauthorized (401) when no authorized trader" in {
      withUnauthorizedTrader(InternalError("A general auth failure"))

      postRequest(IE815).status mustBe UNAUTHORIZED
    }

    "return bad request (400) when xml cannot be parsed" in {
      withAuthorizedTrader("GBWK002281023")

      postRequest(<IE815></IE815>).status mustBe BAD_REQUEST
    }

    "return Unsupported Media Type (415)" in {
      withAuthorizedTrader("GBWK002281023")
      postRequest(contentType = """application/json""").status mustBe UNSUPPORTED_MEDIA_TYPE
    }

    "return bad request (400) when body is not xml" in {
      withAuthorizedTrader("GBWK002281023")

      val result = await(wsClient.url(url)
        .addHttpHeaders(
          HeaderNames.AUTHORIZATION -> "TOKEN",
          HeaderNames.CONTENT_TYPE -> """application/vnd.hmrc.1.0+xml"""
        ).post("test")
      )

      result.status mustBe BAD_REQUEST
    }

    "return forbidden (403) when consignor id cannot be validate" in {
      withAuthorizedTrader("123")

      postRequest(IE815).status mustBe FORBIDDEN
    }
  }

<<<<<<< HEAD
  private def createEISErrorResponseBody(message: String) = {
    Json.toJson(EISErrorResponse(
      LocalDateTime.of(2023, 12, 5, 12, 5, 6),
      message,
      "bad request",
      "debug bad request",
      "123"
    )).toString
  }

  private def postRequest(xml: NodeSeq = IE815, contentType: String = """application/vnd.hmrc.1.0+xml""") = {
=======
  private def createEISErrorResponseBodyAsJson(message: String): JsValue = {
    Json.toJson(EISErrorResponse(
      LocalDateTime.of(2023, 12, 5, 12, 5, 6),
      message,
      s"debug $message",
      "123"
    ))
  }

  private def postRequest(xml: NodeSeq = IE815, contentType: String =  """application/vnd.hmrc.1.0+xml""") = {
>>>>>>> 4ebaa17f
    await(wsClient.url(url)
      .addHttpHeaders(
        HeaderNames.AUTHORIZATION -> "TOKEN",
        HeaderNames.CONTENT_TYPE -> contentType
      ).post(xml)
    )
  }

  private def stubEISSuccessfulRequest() = {

<<<<<<< HEAD
    val response = EISResponse("ok", "message", "123")
=======
    val response = EISResponse("OK", "message", "123")
>>>>>>> 4ebaa17f
    wireMock.stubFor(
      post(eisUrl)
        .willReturn(ok().withBody(Json.toJson(response).toString()))
    )
  }

  private def stubEISErrorResponse(status: Int, body: String): Any = {

    wireMock.stubFor(
      post(urlEqualTo(eisUrl))
        .willReturn(
          aResponse()
            .withStatus(status)
            .withBody(body)
            .withHeader("Content-Type", "application/json")
        )
    )
  }
}<|MERGE_RESOLUTION|>--- conflicted
+++ resolved
@@ -18,13 +18,8 @@
 
 import com.github.tomakehurst.wiremock.client.WireMock
 import com.github.tomakehurst.wiremock.client.WireMock.{aResponse, ok, post, urlEqualTo}
-<<<<<<< HEAD
-import org.mockito.ArgumentMatchersSugar.any
 import org.mockito.MockitoSugar.when
-import org.scalatest.{BeforeAndAfterAll, BeforeAndAfterEach}
-=======
 import org.scalatest.BeforeAndAfterAll
->>>>>>> 4ebaa17f
 import org.scalatestplus.play.PlaySpec
 import org.scalatestplus.play.guice.GuiceOneServerPerSuite
 import play.api.Application
@@ -32,17 +27,13 @@
 import play.api.http.Status._
 import play.api.inject.bind
 import play.api.inject.guice.GuiceApplicationBuilder
-<<<<<<< HEAD
 import play.api.libs.json.Json
-=======
 import play.api.libs.json.{JsValue, Json}
->>>>>>> 4ebaa17f
 import play.api.libs.ws.WSClient
 import play.api.test.Helpers.{await, defaultAwaitTimeout}
 import uk.gov.hmrc.auth.core.{AuthConnector, InternalError}
 import uk.gov.hmrc.excisemovementcontrolsystemapi.data.TestXml
 import uk.gov.hmrc.excisemovementcontrolsystemapi.fixture.AuthTestSupport
-<<<<<<< HEAD
 import uk.gov.hmrc.excisemovementcontrolsystemapi.fixtures.{RepositoryTestStub, WireMockServerSpec}
 import uk.gov.hmrc.excisemovementcontrolsystemapi.models.ExciseMovementResponse
 import uk.gov.hmrc.excisemovementcontrolsystemapi.models.eis.{EISErrorResponse, EISResponse}
@@ -50,13 +41,6 @@
 
 import java.time.LocalDateTime
 import scala.concurrent.{ExecutionContext, Future}
-=======
-import uk.gov.hmrc.excisemovementcontrolsystemapi.fixtures.WireMockServerSpec
-import uk.gov.hmrc.excisemovementcontrolsystemapi.models.ExciseMovementResponse
-import uk.gov.hmrc.excisemovementcontrolsystemapi.models.eis.{EISErrorResponse, EISResponse}
-
-import java.time.LocalDateTime
->>>>>>> 4ebaa17f
 import scala.xml.NodeSeq
 
 
@@ -65,23 +49,15 @@
   with AuthTestSupport
   with TestXml
   with WireMockServerSpec
-<<<<<<< HEAD
   with RepositoryTestStub
-  with BeforeAndAfterAll
-  with BeforeAndAfterEach {
-=======
   with BeforeAndAfterAll {
->>>>>>> 4ebaa17f
 
   private lazy val wsClient: WSClient = app.injector.instanceOf[WSClient]
   private val url = s"http://localhost:$port/customs/excise/movements"
   private val eisUrl = "/emcs/digital-submit-new-message/v1"
-<<<<<<< HEAD
   private val consignorId = "GBWK002281023"
 
   protected implicit val ec: ExecutionContext = ExecutionContext.Implicits.global
-=======
->>>>>>> 4ebaa17f
 
   override lazy val app: Application = {
     wireMock.start()
@@ -92,17 +68,7 @@
         bind[AuthConnector].to(authConnector),
         bind[MovementMessageRepository].to(movementMessageRepository)
       )
-      .build
-  }
-
-  override def beforeAll(): Unit = {
-    super.beforeAll()
-    wireMock.resetAll()
-  }
-
-  override def afterAll(): Unit = {
-    super.afterAll()
-    wireMock.stop()
+      .build()
   }
 
   override def beforeAll(): Unit = {
@@ -134,39 +100,9 @@
     }
 
     "return not found if EIS return not found" in {
-      withAuthorizedTrader(consignorId)
-      stubEISErrorResponse(NOT_FOUND, createEISErrorResponseBody("NOT_FOUND"))
-
-      postRequest(IE815).status mustBe NOT_FOUND
-    }
-
-    "return bad request if EIS return BAD_REQUEST" in {
-      withAuthorizedTrader("GBWK002281023")
-<<<<<<< HEAD
-      stubEISErrorResponse(BAD_REQUEST, createEISErrorResponseBody("BAD_REQUEST"))
-
-=======
-      stubEISSuccessfulRequest()
-
-      val result = postRequest(IE815)
-
-      result.status mustBe ACCEPTED
-
-      withClue("return the json response") {
-        val responseBody = Json.parse(result.body).as[ExciseMovementResponse]
-        responseBody mustBe ExciseMovementResponse(
-          "Accepted",
-          "LRNQA20230909022221",
-          "GBWK002281023",
-          Some("GBWKQOZ8OVLYR")
-        )
-      }
-    }
-
-    "return not found if EIS return not found" in {
       withAuthorizedTrader("GBWK002281023")
       val eisErrorResponse = createEISErrorResponseBodyAsJson("NOT_FOUND")
-      stubEISErrorResponse(NOT_FOUND,eisErrorResponse.toString() )
+      stubEISErrorResponse(NOT_FOUND, eisErrorResponse.toString())
 
       val result = postRequest(IE815)
 
@@ -179,30 +115,20 @@
 
     "return bad request if EIS return BAD_REQUEST" in {
       withAuthorizedTrader("GBWK002281023")
-      stubEISErrorResponse(BAD_REQUEST, createEISErrorResponseBodyAsJson("BAD_REQUEST").toString())
-
->>>>>>> 4ebaa17f
+      stubEISErrorResponse(BAD_REQUEST, createEISErrorResponseBodyAsJson("BAD_REQUEST"))
+
       postRequest(IE815).status mustBe BAD_REQUEST
     }
 
     "return 500 if EIS return 500" in {
-<<<<<<< HEAD
       withAuthorizedTrader(consignorId)
-      stubEISErrorResponse(INTERNAL_SERVER_ERROR, createEISErrorResponseBody("INTERNAL_SERVER_ERROR"))
-=======
-      withAuthorizedTrader("GBWK002281023")
-      stubEISErrorResponse(INTERNAL_SERVER_ERROR, createEISErrorResponseBodyAsJson("INTERNAL_SERVER_ERROR").toString())
->>>>>>> 4ebaa17f
+      stubEISErrorResponse(INTERNAL_SERVER_ERROR, createEISErrorResponseBodyAsJson("INTERNAL_SERVER_ERROR"))
 
       postRequest(IE815).status mustBe INTERNAL_SERVER_ERROR
     }
 
     "return 500 if EIS return bad json" in {
-<<<<<<< HEAD
       withAuthorizedTrader(consignorId)
-=======
-      withAuthorizedTrader("GBWK002281023")
->>>>>>> 4ebaa17f
       stubEISErrorResponse(INTERNAL_SERVER_ERROR, """"{"json": "is-bad"}""")
 
       postRequest(IE815).status mustBe INTERNAL_SERVER_ERROR
@@ -251,30 +177,17 @@
     }
   }
 
-<<<<<<< HEAD
-  private def createEISErrorResponseBody(message: String) = {
+  private def createEISErrorResponseBodyAsJson(message: String): JsValue = {
     Json.toJson(EISErrorResponse(
       LocalDateTime.of(2023, 12, 5, 12, 5, 6),
       message,
       "bad request",
       "debug bad request",
       "123"
-    )).toString
+    ))
   }
 
   private def postRequest(xml: NodeSeq = IE815, contentType: String = """application/vnd.hmrc.1.0+xml""") = {
-=======
-  private def createEISErrorResponseBodyAsJson(message: String): JsValue = {
-    Json.toJson(EISErrorResponse(
-      LocalDateTime.of(2023, 12, 5, 12, 5, 6),
-      message,
-      s"debug $message",
-      "123"
-    ))
-  }
-
-  private def postRequest(xml: NodeSeq = IE815, contentType: String =  """application/vnd.hmrc.1.0+xml""") = {
->>>>>>> 4ebaa17f
     await(wsClient.url(url)
       .addHttpHeaders(
         HeaderNames.AUTHORIZATION -> "TOKEN",
@@ -285,11 +198,7 @@
 
   private def stubEISSuccessfulRequest() = {
 
-<<<<<<< HEAD
     val response = EISResponse("ok", "message", "123")
-=======
-    val response = EISResponse("OK", "message", "123")
->>>>>>> 4ebaa17f
     wireMock.stubFor(
       post(eisUrl)
         .willReturn(ok().withBody(Json.toJson(response).toString()))
